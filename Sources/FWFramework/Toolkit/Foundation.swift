//
//  Foundation.swift
//  FWFramework
//
//  Created by wuyong on 2022/8/22.
//

import UIKit
import CommonCrypto

// MARK: - WrapperGlobal
extension WrapperGlobal {
    /// 通用互斥锁方法
    public static func synchronized(_ object: Any, closure: () -> Void) {
        objc_sync_enter(object)
        defer { objc_sync_exit(object) }
        
        closure()
    }
    
    /// 通用互斥锁方法，返回指定对象
    public static func synchronized<T>(_ object: Any, closure: () -> T) -> T {
        objc_sync_enter(object)
        defer { objc_sync_exit(object) }
        
        return closure()
    }
    
    /// 同一个token仅执行一次block，全局范围
    public static func dispatchOnce(
        _ token: AnyHashable,
        closure: @escaping () -> Void
    ) {
        NSObject.fw.dispatchOnce(token, closure: closure)
    }
}

// MARK: - Wrapper+AnyObject
extension Wrapper where Base: WrapperObject {
    /// 执行加锁(支持任意对象)，等待信号量，自动创建信号量
    public func lock() {
        lockSemaphore.wait()
    }

    /// 执行解锁(支持任意对象)，发送信号量，自动创建信号量
    public func unlock() {
        lockSemaphore.signal()
    }
    
    private var lockSemaphore: DispatchSemaphore {
        return synchronized {
            if let semaphore = property(forName: #function) as? DispatchSemaphore {
                return semaphore
            } else {
                let semaphore = DispatchSemaphore(value: 1)
                setProperty(semaphore, forName: #function)
                return semaphore
            }
        }
    }
    
    /// 延迟创建队列，默认串行队列
    public var queue: DispatchQueue {
        get {
            return synchronized {
                if let queue = property(forName: #function) as? DispatchQueue {
                    return queue
                } else {
                    let queue = DispatchQueue(label: #function)
                    setProperty(queue, forName: #function)
                    return queue
                }
            }
        }
        set {
            synchronized {
                setProperty(newValue, forName: #function)
            }
        }
    }
    
    /// 通用互斥锁方法
    public static func synchronized(_ closure: () -> Void) {
        objc_sync_enter(Base.self)
        defer { objc_sync_exit(Base.self) }
        
        closure()
    }
    
    /// 通用互斥锁方法，返回指定对象
    public static func synchronized<T>(_ closure: () -> T) -> T {
        objc_sync_enter(Base.self)
        defer { objc_sync_exit(Base.self) }
        
        return closure()
    }
    
    /// 通用互斥锁方法
    public func synchronized(_ closure: () -> Void) {
        objc_sync_enter(base)
        defer { objc_sync_exit(base) }
        
        closure()
    }
    
    /// 通用互斥锁方法，返回指定对象
    public func synchronized<T>(_ closure: () -> T) -> T {
        objc_sync_enter(base)
        defer { objc_sync_exit(base) }
        
        return closure()
    }
    
    /// 同一个token仅执行一次block，对象范围
    public func dispatchOnce(
        _ token: String,
        closure: @escaping () -> Void
    ) {
        synchronized {
            var tokens: NSMutableSet
            if let mutableSet = property(forName: "dispatchOnce") as? NSMutableSet {
                tokens = mutableSet
            } else {
                tokens = NSMutableSet()
                setProperty(tokens, forName: "dispatchOnce")
            }
            
            guard !tokens.contains(token) else { return }
            tokens.add(token)
            closure()
        }
    }
    
    /// 延迟delay秒后主线程执行，返回可取消的block，对象范围
    @discardableResult
    public func performBlock(
        _ block: @escaping (Any) -> Void,
        afterDelay delay: TimeInterval
    ) -> Any {
        return performBlock(block, on: .main, afterDelay: delay)
    }

    /// 延迟delay秒后后台线程执行，返回可取消的block，对象范围
    @discardableResult
    public func performBlock(
        inBackground block: @escaping (Any) -> Void,
        afterDelay delay: TimeInterval
    ) -> Any {
        return performBlock(block, on: .global(qos: .background), afterDelay: delay)
    }

    /// 延迟delay秒后指定线程执行，返回可取消的block，对象范围
    @discardableResult
    public func performBlock(
        _ block: @escaping (Any) -> Void,
        on: DispatchQueue,
        afterDelay delay: TimeInterval
    ) -> Any {
        var cancelled = false
        let strongBase = base
        let wrapper: (Bool) -> Void = { cancel in
            if cancel {
                cancelled = true
                return
            }
            if !cancelled {
                block(strongBase)
            }
        }
        
        queue.asyncAfter(deadline: .now() + delay) {
            wrapper(false)
        }
        return wrapper
    }
}

// MARK: - Wrapper+NSObject
extension Wrapper where Base: NSObject {
    /// 同一个token仅执行一次block，全局范围
    public static func dispatchOnce(
        _ token: AnyHashable,
        closure: @escaping () -> Void
    ) {
        objc_sync_enter(NSObject.self)
        defer { objc_sync_exit(NSObject.self) }
        
        guard !NSObject.innerOnceTokens.contains(token) else { return }
        NSObject.innerOnceTokens.append(token)
        closure()
    }
    
    /// 延迟delay秒后主线程执行，返回可取消的block，全局范围
    @discardableResult
    public static func performBlock(
        _ block: @escaping () -> Void,
        afterDelay delay: TimeInterval
    ) -> Any {
        return performBlock(block, on: .main, afterDelay: delay)
    }

    /// 延迟delay秒后后台线程执行，返回可取消的block，全局范围
    @discardableResult
    public static func performBlock(
        inBackground block: @escaping () -> Void,
        afterDelay delay: TimeInterval
    ) -> Any {
        return performBlock(block, on: .global(qos: .background), afterDelay: delay)
    }

    /// 延迟delay秒后指定线程执行，返回可取消的block，全局范围
    @discardableResult
    public static func performBlock(
        _ block: @escaping () -> Void,
        on queue: DispatchQueue,
        afterDelay delay: TimeInterval
    ) -> Any {
        var cancelled = false
        let wrapper: (Bool) -> Void = { cancel in
            if cancel {
                cancelled = true
                return
            }
            if !cancelled {
                block()
            }
        }
        
        queue.asyncAfter(deadline: .now() + delay) {
            wrapper(false)
        }
        return wrapper
    }

    /// 取消指定延迟block，全局范围
    public static func cancelBlock(_ block: Any) {
        let wrapper = block as? (Bool) -> Void
        wrapper?(true)
    }

    /// 同步方式执行异步block，阻塞当前线程(信号量)，异步block必须调用completionHandler，全局范围
    public static func syncPerform(
        asyncBlock: @escaping (@escaping () -> Void) -> Void
    ) {
        // 使用信号量阻塞当前线程，等待block执行结果
        let semaphore = DispatchSemaphore(value: 0)
        let completionHandler: () -> Void = {
            semaphore.signal()
        }
        asyncBlock(completionHandler)
        semaphore.wait()
    }

    /// 重试方式执行异步block，直至成功或者次数为0(小于0不限)或者超时(小于等于0不限)，完成后回调completion。block必须调用completionHandler，参数示例：重试4次|超时8秒|延迟2秒
    public static func performBlock(
        _ block: @escaping (@escaping (Bool, Any?) -> Void) -> Void,
        completion: @escaping (Bool, Any?) -> Void,
        retryCount: Int,
        timeoutInterval: TimeInterval,
        delayInterval: @escaping (Int) -> TimeInterval,
        isCancelled: (() -> Bool)? = nil
    ) {
        let startTime = Date().timeIntervalSince1970
        performBlock(block, completion: completion, retryCount: retryCount, remainCount: retryCount, timeoutInterval: timeoutInterval, delayInterval: delayInterval, isCancelled: isCancelled, startTime: startTime)
    }
    
    private static func performBlock(
        _ block: @escaping (@escaping (Bool, Any?) -> Void) -> Void,
        completion: @escaping (Bool, Any?) -> Void,
        retryCount: Int,
        remainCount: Int,
        timeoutInterval: TimeInterval,
        delayInterval: @escaping (Int) -> TimeInterval,
        isCancelled: (() -> Bool)?,
        startTime: TimeInterval
    ) {
        if isCancelled?() ?? false { return }
        block({ success, obj in
            if isCancelled?() ?? false { return }
            let canRetry = !success && (retryCount < 0 || remainCount > 0)
            let waitTime = canRetry ? delayInterval(retryCount - remainCount + 1) : 0
            if canRetry && (timeoutInterval <= 0 || (Date().timeIntervalSince1970 - startTime + waitTime) < timeoutInterval) {
                DispatchQueue.main.asyncAfter(deadline: .now() + waitTime) {
                    NSObject.fw.performBlock(block, completion: completion, retryCount: retryCount, remainCount: remainCount - 1, timeoutInterval: timeoutInterval, delayInterval: delayInterval, isCancelled: isCancelled, startTime: startTime)
                }
            } else {
                completion(success, obj)
            }
        })
    }

    /// 执行轮询block任务，返回任务Id可取消
    @discardableResult
    public static func performTask(_ task: @escaping () -> Void, start: TimeInterval, interval: TimeInterval, repeats: Bool, async: Bool) -> String {
        let queue: DispatchQueue = async ? .global() : .main
        let timer = DispatchSource.makeTimerSource(flags: [], queue: queue)
        timer.schedule(deadline: .now() + start, repeating: interval, leeway: .seconds(0))
        
        NSObject.innerTaskSemaphore.wait()
        let taskId = "\(NSObject.innerTaskPool.count)"
        NSObject.innerTaskPool[taskId] = timer
        NSObject.innerTaskSemaphore.signal()
        
        timer.setEventHandler {
            task()
            if !repeats {
                NSObject.fw.cancelTask(taskId)
            }
        }
        timer.resume()
        return taskId
    }

    /// 指定任务Id取消轮询任务
    public static func cancelTask(_ taskId: String) {
        guard !taskId.isEmpty else { return }
        NSObject.innerTaskSemaphore.wait()
        if let timer = NSObject.innerTaskPool[taskId] as? DispatchSourceTimer {
            timer.cancel()
            NSObject.innerTaskPool.removeObject(forKey: taskId)
        }
        NSObject.innerTaskSemaphore.signal()
    }
}

// MARK: - Wrapper+Date
extension Wrapper where Base == Date {
    /// 当前时间戳，没有设置过返回本地时间戳，可同步设置服务器时间戳，同步后调整手机时间不影响
    public static var currentTime: TimeInterval {
        get {
            // 没有同步过返回本地时间
            if Date.innerCurrentBaseTime == 0 {
                // 是否本地有服务器时间
                let preCurrentTime = UserDefaults.standard.object(forKey: "FWCurrentTime") as? NSNumber
                let preLocalTime = UserDefaults.standard.object(forKey: "FWLocalTime") as? NSNumber
                if let preCurrentTime = preCurrentTime,
                   let preLocalTime = preLocalTime {
                    // 计算当前服务器时间
                    let offsetTime = Date().timeIntervalSince1970 - preLocalTime.doubleValue
                    return preCurrentTime.doubleValue + offsetTime
                } else {
                    return Date().timeIntervalSince1970
                }
            // 同步过计算当前服务器时间
            } else {
                let offsetTime = systemUptime - Date.innerLocalBaseTime
                return Date.innerCurrentBaseTime + offsetTime
            }
        }
        set {
            Date.innerCurrentBaseTime = newValue
            // 取运行时间，调整系统时间不会影响
            Date.innerLocalBaseTime = systemUptime
            
            // 保存当前服务器时间到本地
            UserDefaults.standard.set(NSNumber(value: newValue), forKey: "FWCurrentTime")
            UserDefaults.standard.set(NSNumber(value: Date().timeIntervalSince1970), forKey: "FWLocalTime")
            UserDefaults.standard.synchronize()
        }
    }
    
    private static var systemUptime: TimeInterval {
        var bootTime = timeval()
        var mib = [CTL_KERN, KERN_BOOTTIME]
        var size = MemoryLayout<timeval>.stride
        let resctl = sysctl(&mib, 2, &bootTime, &size, nil, 0)

        var now = timeval()
        var tz = timezone()
        gettimeofday(&now, &tz)

        var uptime: TimeInterval = 0
        if resctl != -1 && bootTime.tv_sec != 0 {
            uptime = Double(now.tv_sec - bootTime.tv_sec)
            uptime += Double(now.tv_usec - bootTime.tv_usec) / 1e6
        }
        return uptime
    }
    
    /// 通用DateFormatter对象，默认系统时区，使用时需先指定dateFormat，可自定义
    public static var dateFormatter: DateFormatter {
        get { Base.innerDateFormatter }
        set { Base.innerDateFormatter = newValue }
    }
    
    /// 从字符串初始化日期，自定义格式(默认yyyy-MM-dd HH:mm:ss)
    public static func date(string: String, format: String = "yyyy-MM-dd HH:mm:ss") -> Date? {
        let formatter = Date.innerDateFormatter
        formatter.dateFormat = format
        let date = formatter.date(from: string)
        return date
    }
    
    /// 转化为字符串，格式：yyyy-MM-dd HH:mm:ss
    public var stringValue: String {
        return string(format: "yyyy-MM-dd HH:mm:ss")
    }
    
    /// 转化为字符串，自定义格式
    public func string(format: String) -> String {
        let formatter = Date.innerDateFormatter
        formatter.dateFormat = format
        let string = formatter.string(from: base)
        return string
    }
    
    /// 格式化时长，格式"00:00"或"00:00:00"
    public static func formatDuration(_ duration: TimeInterval, hasHour: Bool) -> String {
        var seconds = Int64(duration)
        if hasHour {
            var minute = seconds / 60
            let hour = minute / 60
            seconds -= minute * 60
            minute -= hour * 60
            return String(format: "%02d:%02d:%02d", hour, minute, seconds)
        } else {
            let minute = seconds / 60
            let second = seconds % 60
            return String(format: "%02ld:%02ld", minute, second)
        }
    }
    
    /// 格式化16位、13位时间戳为10位(秒)
    public static func formatTimestamp(_ timestamp: TimeInterval) -> TimeInterval {
        let string = String(format: "%ld", Int64(timestamp))
        if string.count == 16 {
            return timestamp / 1000.0 / 1000.0
        } else if string.count == 13 {
            return timestamp / 1000.0
        } else {
            return timestamp
        }
    }
    
    /// 解析服务器时间戳，参数为接口响应Header的Date字段，解析失败返回0
    public static func formatServerDate(_ dateString: String) -> TimeInterval {
        let dateFormatter = Date.innerServerDateFormatter
        let date = dateFormatter.date(from: dateString)
        return date?.timeIntervalSince1970 ?? 0
    }
    
    /// 是否是闰年
    public var isLeapYear: Bool {
        let year = Calendar.current.component(.year, from: base)
        if year % 400 == 0 {
            return true
        } else if year % 100 == 0 {
            return false
        } else if year % 4 == 0 {
            return true
        }
        return false
    }

    /// 是否是同一天
    public func isSameDay(_ date: Date) -> Bool {
        var components = Calendar.current.dateComponents([.era, .year, .month, .day], from: date)
        let dateOne = Calendar.current.date(from: components)
        
        components = Calendar.current.dateComponents([.era, .year, .month, .day], from: base)
        let dateTwo = Calendar.current.date(from: components)
        return dateOne == dateTwo
    }

    /// 添加指定日期，如year:1|month:-1|day:1等
    public func date(byAdding: DateComponents) -> Date? {
        return Calendar.current.date(byAdding: byAdding, to: base)
    }

    /// 与指定日期相隔天数
    public func days(from date: Date) -> Int {
        let earliest = (base as NSDate).earlierDate(date)
        let latest = earliest == base ? date : base
        let multipier: Int = earliest == base ? -1 : 1
        let components = Calendar.current.dateComponents([.day], from: earliest, to: latest)
        return multipier * (components.day ?? 0)
    }
}

// MARK: - Wrapper+NSNumber
extension Wrapper where Base: NSNumber {
    /// 快捷创建NumberFormatter对象，默认numberStyle为decimal
    /// - Parameters:
    ///   - digit: 保留小数位数，默认2，示例：1234.5678 => 1234.57
    ///   - roundingMode: 取整模式，默认四舍五入，示例：1234.5678 => 1234.57
    ///   - fractionZero: 是否保留小数末尾0(示例：1234.5012 => 1234.50)，默认false去掉末尾0(示例：1234.5012 => 1234.5)
    ///   - groupingSeparator: 分组分隔符，默认为空，示例：1234.5678 => 1,234.57
    ///   - currencySymbol: 货币符号，默认为空，指定后numberStyle为currency，示例：1234.5678 => $1234.57
    /// - Returns: NumberFormatter对象
    public static func numberFormatter(
        _ digit: Int = 2,
        roundingMode: NumberFormatter.RoundingMode = .halfUp,
        fractionZero: Bool = false,
        groupingSeparator: String = "",
        currencySymbol: String = ""
    ) -> NumberFormatter {
        let formatter = NumberFormatter()
        if !currencySymbol.isEmpty {
            formatter.numberStyle = .currency
            formatter.currencySymbol = currencySymbol
        } else {
            formatter.numberStyle = .decimal
        }
        formatter.roundingMode = roundingMode
        formatter.minimumIntegerDigits = 1
        formatter.maximumFractionDigits = digit
        formatter.minimumFractionDigits = fractionZero ? digit : 0
        formatter.decimalSeparator = "."
        formatter.currencyDecimalSeparator = "."
        formatter.usesGroupingSeparator = !groupingSeparator.isEmpty
        formatter.groupingSeparator = groupingSeparator
        formatter.currencyGroupingSeparator = groupingSeparator
        return formatter
    }

    /// 快捷四舍五入格式化为字符串，默认numberStyle为decimal
    /// - Parameters:
    ///   - digit: 保留小数位数，默认2，示例：1234.5678 => 1234.57
    ///   - fractionZero: 是否保留小数末尾0(示例：1234.5012 => 1234.50)，默认false去掉末尾0(示例：1234.5012 => 1234.5)
    ///   - groupingSeparator: 分组分隔符，默认为空，示例：1234.5678 => 1,234.57
    ///   - currencySymbol: 货币符号，默认为空，指定后numberStyle为currency，示例：1234.5678 => $1234.57
    /// - Returns: 格式化字符串
    public func roundString(
        _ digit: Int = 2,
        fractionZero: Bool = false,
        groupingSeparator: String = "",
        currencySymbol: String = ""
    ) -> String {
        let formatter = NSNumber.fw.numberFormatter(digit, roundingMode: .halfUp, fractionZero: fractionZero, groupingSeparator: groupingSeparator, currencySymbol: currencySymbol)
        return formatter.string(from: base) ?? ""
    }

    /// 快捷取上整格式化为字符串，默认numberStyle为decimal
    /// - Parameters:
    ///   - digit: 保留小数位数，默认2，示例：1234.5678 => 1234.57
    ///   - fractionZero: 是否保留小数末尾0(示例：1234.8912 => 1234.90)，默认false去掉末尾0(示例：1234.8912 => 1234.9)
    ///   - groupingSeparator: 分组分隔符，默认为空，示例：1234.5678 => 1,234.57
    ///   - currencySymbol: 货币符号，默认为空，指定后numberStyle为currency，示例：1234.5678 => $1234.57
    /// - Returns: 格式化字符串
    public func ceilString(
        _ digit: Int = 2,
        fractionZero: Bool = false,
        groupingSeparator: String = "",
        currencySymbol: String = ""
    ) -> String {
        let formatter = NSNumber.fw.numberFormatter(digit, roundingMode: .ceiling, fractionZero: fractionZero, groupingSeparator: groupingSeparator, currencySymbol: currencySymbol)
        return formatter.string(from: base) ?? ""
    }

    /// 快捷取下整格式化为字符串，默认numberStyle为decimal
    /// - Parameters:
    ///   - digit: 保留小数位数，默认2，示例：1234.5678 => 1234.56
    ///   - fractionZero: 是否保留小数末尾0(示例：1234.9012 => 1234.90)，默认false去掉末尾0(示例：1234.9012 => 1234.9)
    ///   - groupingSeparator: 分组分隔符，默认为空，示例：1234.5678 => 1,234.56
    ///   - currencySymbol: 货币符号，默认为空，指定后numberStyle为currency，示例：1234.5678 => $1234.56
    /// - Returns: 格式化字符串
    public func floorString(
        _ digit: Int = 2,
        fractionZero: Bool = false,
        groupingSeparator: String = "",
        currencySymbol: String = ""
    ) -> String {
        let formatter = NSNumber.fw.numberFormatter(digit, roundingMode: .floor, fractionZero: fractionZero, groupingSeparator: groupingSeparator, currencySymbol: currencySymbol)
        return formatter.string(from: base) ?? ""
    }
}

// MARK: - Wrapper+String
extension Wrapper where Base == String {
    /// 将波浪线相对路径展开为绝对路径
    public var expandingTildePath: String {
        return (base as NSString).expandingTildeInPath
    }
    
    /// 将绝对路径替换为波浪线相对路径
    public var abbreviatingTildePath: String {
        return (base as NSString).abbreviatingWithTildeInPath
    }
    
    /// 附加路径组件
    public func appendingPath(_ component: String) -> String {
        return (base as NSString).appendingPathComponent(component)
    }
    
    /// 附加路径组件数组
    public func appendingPath(_ components: [String]) -> String {
        var result = base
        for component in components {
            result = (result as NSString).appendingPathComponent(component)
        }
        return result
    }
    
    /// 附加路径后缀，失败时返回空
    public func appendingPathExtension(_ ext: String) -> String {
        return (base as NSString).appendingPathExtension(ext) ?? ""
    }
    
    /// 计算多行字符串指定字体、指定属性在指定绘制区域内所占尺寸
    public func size(
        font: UIFont,
        drawSize: CGSize = CGSize(width: CGFloat.greatestFiniteMagnitude, height: CGFloat.greatestFiniteMagnitude),
        attributes: [NSAttributedString.Key: Any]? = nil
    ) -> CGSize {
        var attr: [NSAttributedString.Key: Any] = [:]
        attr[.font] = font
        if let attributes = attributes {
            attr.merge(attributes) { _, last in last }
        }
        
        let str = base as NSString
        let size = str.boundingRect(with: drawSize, options: [.usesFontLeading, .usesLineFragmentOrigin], attributes: attr, context: nil).size
        return CGSize(width: min(drawSize.width, ceil(size.width)), height: min(drawSize.height, ceil(size.height)))
    }
    
    /// 格式化文件大小为".0K/.1M/.1G"
    public static func sizeString(_ aFileSize: UInt64) -> String {
        guard aFileSize > 0 else { return "0K" }
        var fileSize = Double(aFileSize) / 1024
        if fileSize >= 1024 {
            fileSize = fileSize / 1024
            if fileSize >= 1024 {
                fileSize = fileSize / 1024
                return String(format: "%0.1fG", fileSize)
            } else {
                return String(format: "%0.1fM", fileSize)
            }
        } else {
            return String(format: "%dK", Int(ceil(fileSize)))
        }
    }
    
    /// 是否匹配正则表达式，示例：^[a-zA-Z0-9_\u4e00-\u9fa5]{4,14}$
    public func matchesRegex(_ regex: String) -> Bool {
        let regexPredicate = NSPredicate(format: "SELF MATCHES %@", regex)
        return regexPredicate.evaluate(with: base)
    }
    
    /**
     *  安全截取字符串。解决末尾半个Emoji问题(半个Emoji调UTF8String为NULL，导致MD5签名等失败)
     *
     *  @param index 目标索引
     */
    public func emojiSubstring(_ index: Int) -> String {
        var result = base as NSString
        if result.length > index {
            // 获取index处的整个字符range，并截取掉整个字符，防止半个Emoji
            let rangeIndex = result.rangeOfComposedCharacterSequence(at: index)
            result = result.substring(to: rangeIndex.location) as NSString
        }
        return result as String
    }

    /**
     *  正则搜索子串
     *
     *  @param regex 正则表达式
     */
    public func regexSubstring(_ regex: String) -> String? {
        let range = (base as NSString).range(of: regex, options: .regularExpression)
        if range.location != NSNotFound {
            return (base as NSString).substring(with: range)
        } else {
            return nil
        }
    }

    /**
     *  正则替换字符串
     *
     *  @param regex  正则表达式
     *  @param string 替换模板，如"头部$1中部$2尾部"
     *
     *  @return 替换后的字符串
     */
    public func regexReplace(_ regex: String, string: String) -> String {
        guard let regexObj = try? NSRegularExpression(pattern: regex) else {
            return base
        }
        return regexObj.stringByReplacingMatches(in: base, range: NSMakeRange(0, (base as NSString).length), withTemplate: string)
    }

    /// 正则匹配回调
    /// - Parameters:
    ///   - regex: 正则表达式
    ///   - reverse: 匹配结果是否反向，默认true
    ///   - block: 回调句柄。正向时range从小到大，反向时从大至小，方便replace
    public func regexMatches(_ regex: String, reverse: Bool = true, block: (NSRange) -> Void) {
        guard let regexObj = try? NSRegularExpression(pattern: regex) else { return }
        let matches = regexObj.matches(in: base, range: NSMakeRange(0, (base as NSString).length))
        // 倒序循环，避免replace等越界
        for match in (reverse ? matches.reversed() : matches) {
            block(match.range)
        }
    }
    
    /// 检测链接并回调，NSAttributedString调用时请使用string防止range越界
<<<<<<< HEAD
    public func detectLinks(types: NSTextCheckingTypes? = nil, block: (NSRange, String, UnsafeMutablePointer<ObjCBool>) -> Void) {
        if let dataDetector = try? NSDataDetector(types: types ?? NSTextCheckingResult.CheckingType.link.rawValue) {
            let string = base as NSString
            dataDetector.enumerateMatches(in: base, range: NSMakeRange(0, string.length)) { result, flags, stop in
                if let range = result?.range {
                    block(range, string.substring(with: range), stop)
=======
    public func detectLinks(types: NSTextCheckingTypes? = nil, block: (NSTextCheckingResult, String, UnsafeMutablePointer<ObjCBool>) -> Void) {
        if let dataDetector = try? NSDataDetector(types: types ?? NSTextCheckingResult.CheckingType.link.rawValue) {
            let string = base as NSString
            dataDetector.enumerateMatches(in: base, range: NSMakeRange(0, string.length)) { result, flags, stop in
                if let result = result {
                    block(result, string.substring(with: result.range), stop)
>>>>>>> 9caa6e0f
                }
            }
        }
    }
    
    /// 转义Html，如"a<"转义为"a&lt;"
    public var escapeHtml: String {
        let len = (base as NSString).length
        if len == 0 { return base }

        var buf = [unichar](repeating: 0, count: len)
        (base as NSString).getCharacters(&buf, range: NSRange(location: 0, length: len))

        let result = NSMutableString()
        for i in 0 ..< len {
            var c = buf[i]
            var esc: String? = nil
            switch c {
            case 34: esc = "&quot;"; break;
            case 38: esc = "&amp;"; break;
            case 39: esc = "&apos;"; break;
            case 60: esc = "&lt;"; break;
            case 62: esc = "&gt;"; break;
            default: break;
            }
            if let esc = esc {
                result.append(esc)
            } else {
                CFStringAppendCharacters(result as CFMutableString, &c, 1)
            }
        }
        return result as String
    }
    
    /// 是否符合验证器
    public func isValid(_ validator: Validator<String>) -> Bool {
        return validator.validate(base)
    }
}

// MARK: - Wrapper+FileManager
extension Wrapper where Base: FileManager {
    /// 搜索路径
    ///
    /// - Parameter directory: 搜索目录
    /// - Returns: 目标路径
    public static func pathSearch(_ directory: FileManager.SearchPathDirectory) -> String {
        return NSSearchPathForDirectoriesInDomains(directory, .userDomainMask, true).first ?? ""
    }

    /// 沙盒路径，常量
    public static var pathHome: String {
        return NSHomeDirectory()
    }

    /// 文档路径，iTunes会同步备份
    public static var pathDocument: String {
        return pathSearch(.documentDirectory)
    }

    /// 缓存路径，系统不会删除，iTunes会删除
    public static var pathCaches: String {
        return pathSearch(.cachesDirectory)
    }

    /// Library路径
    public static var pathLibrary: String {
        return pathSearch(.libraryDirectory)
    }

    /// 配置路径，配置文件保存位置
    public static var pathPreference: String {
        return (pathLibrary as NSString).appendingPathComponent("Preference")
    }

    /// 临时路径，App退出后可能会删除
    public static var pathTmp: String {
        return NSTemporaryDirectory()
    }

    /// bundle路径，不可写
    public static var pathBundle: String {
        return Bundle.main.bundlePath
    }

    /// 资源路径，不可写
    public static var pathResource: String {
        return Bundle.main.resourcePath ?? ""
    }
    
    /// 递归创建目录，返回是否成功
    @discardableResult
    public static func createDirectory(atPath: String, attributes: [FileAttributeKey: Any]? = nil) -> Bool {
        do {
            try FileManager.default.createDirectory(atPath: atPath, withIntermediateDirectories: true, attributes: attributes)
            return true
        } catch {
            return false
        }
    }
    
    /// 递归删除目录|文件，返回是否成功
    @discardableResult
    public static func removeItem(atPath: String) -> Bool {
        do {
            try FileManager.default.removeItem(atPath: atPath)
            return true
        } catch {
            return false
        }
    }
    
    /// 移动目录|文件，返回是否成功
    @discardableResult
    public static func moveItem(atPath: String, toPath: String) -> Bool {
        do {
            try FileManager.default.moveItem(atPath: atPath, toPath: toPath)
            return true
        } catch {
            return false
        }
    }
    
    /// 查询目录|文件是否存在
    public static func fileExists(atPath: String, isDirectory: Bool? = nil) -> Bool {
        if let isDirectory = isDirectory {
            var objCBool: ObjCBool = false
            if FileManager.default.fileExists(atPath: atPath, isDirectory: &objCBool) {
                return isDirectory == objCBool.boolValue
            }
            return false
        } else {
            return FileManager.default.fileExists(atPath: atPath)
        }
    }
    
    /// 获取文件大小，单位：B
    public static func fileSize(_ filePath: String) -> UInt64 {
        var fileSize: UInt64 = 0
        if let fileAttributes = try? FileManager.default.attributesOfItem(atPath: filePath),
           let sizeNumber = fileAttributes[.size] as? NSNumber {
            fileSize = sizeNumber.uint64Value
        }
        return fileSize
    }

    /// 获取目录大小，单位：B
    public static func folderSize(_ folderPath: String) -> UInt64 {
        guard let contents = try? FileManager.default.contentsOfDirectory(atPath: folderPath) else {
            return 0
        }
        var folderSize: UInt64 = 0
        for file in contents {
            if let fileAttributes = try? FileManager.default.attributesOfItem(atPath: (folderPath as NSString).appendingPathComponent(file)),
               let sizeNumber = fileAttributes[.size] as? NSNumber {
                folderSize += sizeNumber.uint64Value
            }
        }
        return folderSize
    }
    
    /// 将路径标记为禁止iCloud备份
    @discardableResult
    public static func skipBackup(_ path: String) -> Bool {
        var url = URL(fileURLWithPath: path)
        var backup = URLResourceValues()
        backup.isExcludedFromBackup = true
        do {
            try url.setResourceValues(backup)
            return true
        } catch {
            return false
        }
    }
}

// MARK: - Wrapper+NSAttributedString
/// 如果需要实现行内图片可点击效果，可使用UITextView添加附件或Link并实现delegate.shouldInteractWith方法即可。
/// 注意iOS在后台运行时，如果调用NSAttributedString解析html会导致崩溃(如动态切换深色模式时在后台解析html)。解决方法是提前在前台解析好或者后台异步到下一个主线程RunLoop
extension Wrapper where Base: NSAttributedString {
    /// 获取全局样式(index为0的属性)
    public var attributes: [NSAttributedString.Key: Any]? {
        guard base.length > 0 else { return nil }
        return base.attributes(at: 0, effectiveRange: nil)
    }
    
    /// NSAttributedString对象转换为html字符串
    public func htmlString() -> String? {
        let htmlData = try? base.data(
            from: NSMakeRange(0, base.length),
            documentAttributes: [
                .documentType: NSAttributedString.DocumentType.html,
                .characterEncoding: String.Encoding.utf8.rawValue
            ]
        )
        guard let htmlData = htmlData, !htmlData.isEmpty else { return nil }
        return String(data: htmlData, encoding: .utf8)
    }

    /// 计算所占尺寸，需设置Font等
    public var textSize: CGSize {
        return textSize(drawSize: CGSize(width: CGFloat.greatestFiniteMagnitude, height: CGFloat.greatestFiniteMagnitude))
    }

    /// 计算在指定绘制区域内所占尺寸，需设置Font等
    public func textSize(drawSize: CGSize) -> CGSize {
        let size = base.boundingRect(with: drawSize, options: [.usesFontLeading, .usesLineFragmentOrigin], context: nil).size
        return CGSize(width: min(drawSize.width, ceil(size.width)), height: min(drawSize.height, ceil(size.height)))
    }
    
    /// html字符串转换为NSAttributedString对象。如需设置默认字体和颜色，请使用addAttributes方法或附加CSS样式
    public static func attributedString(htmlString: String) -> Base? {
        let htmlData = htmlString.data(using: .utf8)
        guard let htmlData = htmlData, !htmlData.isEmpty else { return nil }
        
        return try? Base.init(
            data: htmlData,
            options: [
                .documentType: NSAttributedString.DocumentType.html,
                .characterEncoding: String.Encoding.utf8.rawValue
            ],
            documentAttributes: nil
        )
    }

    /// 图片转换为NSAttributedString对象，可实现行内图片样式。其中bounds.x会设置为间距，y常用算法：(font.capHeight - image.size.height) / 2.0
    public static func attributedString(image: UIImage?, bounds: CGRect) -> NSAttributedString {
        let imageAttachment = NSTextAttachment()
        imageAttachment.image = image
        imageAttachment.bounds = CGRect(x: 0, y: bounds.origin.y, width: bounds.size.width, height: bounds.size.height)
        let imageString = NSAttributedString(attachment: imageAttachment)
        if bounds.origin.x <= 0 { return imageString }
        
        let attributedString = NSMutableAttributedString()
        let spacingAttachment = NSTextAttachment()
        spacingAttachment.image = nil
        spacingAttachment.bounds = CGRect(x: 0, y: bounds.origin.y, width: bounds.origin.x, height: bounds.size.height)
        attributedString.append(NSAttributedString(attachment: spacingAttachment))
        attributedString.append(imageString)
        return attributedString
    }
    
    /// 快速创建NSAttributedString并指定单个高亮部分文字和样式，链接设置NSLinkAttributeName|URL属性即可
    public static func attributedString(string: String, attributes: [NSAttributedString.Key : Any]?, highlight: String, highlightAttributes: [NSAttributedString.Key : Any]?) -> NSAttributedString {
        let attributedString = NSMutableAttributedString(string: string, attributes: attributes)
        let range = (string as NSString).range(of: highlight)
        if range.location != NSNotFound, let highlightAttributes = highlightAttributes {
            attributedString.addAttributes(highlightAttributes, range: range)
        }
        return attributedString
    }
    
    /// 快速创建NSAttributedString并指定所有高亮部分文字和样式，链接设置NSLinkAttributeName|URL属性即可
    public static func attributedString(string: String, attributes: [NSAttributedString.Key : Any]?, highlights: [String: [NSAttributedString.Key : Any]]) -> NSAttributedString {
        let attributedString = NSMutableAttributedString(string: string, attributes: attributes)
        for (highlight, highlightAttributes) in highlights {
            let range = (string as NSString).range(of: highlight)
            if range.location != NSNotFound {
                attributedString.addAttributes(highlightAttributes, range: range)
            }
        }
        return attributedString
    }
    
    /// 快速创建NSAttributedString，自定义字体和颜色
    public static func attributedString(_ string: String, font: UIFont?, textColor: UIColor? = nil, attributes: [NSAttributedString.Key : Any]? = nil) -> Base {
        var attributes = attributes ?? [:]
        if let font = font {
            attributes[.font] = font
        }
        if let textColor = textColor {
            attributes[.foregroundColor] = textColor
        }
        return Base.init(string: string, attributes: attributes)
    }
    
    /// 快速创建NSAttributedString，自定义字体、颜色、行高、对齐方式和换行模式
    public static func attributedString(_ string: String, font: UIFont?, textColor: UIColor?, lineHeight: CGFloat, textAlignment: NSTextAlignment = .left, lineBreakMode: NSLineBreakMode = .byWordWrapping, attributes: [NSAttributedString.Key : Any]? = nil) -> Base {
        var attributes = attributes ?? [:]
        attributes[.paragraphStyle] = paragraphStyle(lineHeight: lineHeight, textAlignment: textAlignment, lineBreakMode: lineBreakMode)
        if let font = font {
            attributes[.font] = font
            if lineHeight > 0 {
                attributes[.baselineOffset] = NSNumber(value: (lineHeight - font.lineHeight) / 4.0)
            }
        }
        if let textColor = textColor {
            attributes[.foregroundColor] = textColor
        }
        return Base.init(string: string, attributes: attributes)
    }
    
    /// 快速创建指定行高、对齐方式和换行模式的段落样式对象
    public static func paragraphStyle(lineHeight: CGFloat, textAlignment: NSTextAlignment = .left, lineBreakMode: NSLineBreakMode = .byWordWrapping) -> NSMutableParagraphStyle {
        let paragraphStyle = NSMutableParagraphStyle()
        if lineHeight > 0 {
            paragraphStyle.minimumLineHeight = lineHeight
            paragraphStyle.maximumLineHeight = lineHeight
        }
        paragraphStyle.lineBreakMode = lineBreakMode
        paragraphStyle.alignment = textAlignment
        return paragraphStyle
    }
    
    /// html字符串转换为NSAttributedString对象，可设置默认系统字体和颜色(附加CSS方式)
    public static func attributedString(htmlString string: String, defaultAttributes: [NSAttributedString.Key: Any]?) -> Base? {
        guard !string.isEmpty else { return nil }
        var htmlString = string
        if let attributes = defaultAttributes {
            var cssText = ""
            if let textColor = attributes[.foregroundColor] as? UIColor {
                cssText = cssText.appendingFormat("color:%@;", cssString(color: textColor))
            }
            if let font = attributes[.font] as? UIFont {
                cssText = cssText.appending(cssString(font: font))
            }
            if !cssText.isEmpty {
                htmlString = String(format: "<style type='text/css'>html{%@}</style>%@", cssText, htmlString)
            }
        }
        return attributedString(htmlString: htmlString)
    }

    /// html字符串转换为NSAttributedString主题对象，可设置默认系统字体和动态颜色，详见ThemeObject
    public static func themeObject(htmlString: String, defaultAttributes: [NSAttributedString.Key: Any]?) -> ThemeObject<NSAttributedString> {
        var lightAttributes: [NSAttributedString.Key: Any] = [:]
        var darkAttributes: [NSAttributedString.Key: Any] = [:]
        if let textColor = defaultAttributes?[.foregroundColor] as? UIColor {
            lightAttributes[.foregroundColor] = textColor.fw.color(forStyle: .light)
            darkAttributes[.foregroundColor] = textColor.fw.color(forStyle: .dark)
        }
        if let font = defaultAttributes?[.font] as? UIFont {
            lightAttributes[.font] = font
            darkAttributes[.font] = font
        }
        
        let lightObject = attributedString(htmlString: htmlString, defaultAttributes: lightAttributes)
        let darkObject = attributedString(htmlString: htmlString, defaultAttributes: darkAttributes)
        return ThemeObject(light: lightObject, dark: darkObject)
    }

    /// 获取颜色对应CSS字符串(rgb|rgba格式)
    public static func cssString(color: UIColor) -> String {
        var r: CGFloat = 0
        var g: CGFloat = 0
        var b: CGFloat = 0
        var a: CGFloat = 0
        if !color.getRed(&r, green: &g, blue: &b, alpha: &a) {
            if color.getWhite(&r, alpha: &a) {
                g = r
                b = r
            }
        }
        
        if a >= 1.0 {
            return String(format: "rgb(%u, %u, %u)", UInt(round(r * 255.0)), UInt(round(g * 255.0)), UInt(round(b * 255.0)))
        } else {
            return String(format: "rgba(%u, %u, %u, %g)", UInt(round(r * 255.0)), UInt(round(g * 255.0)), UInt(round(b * 255.0)), a)
        }
    }

    /// 获取系统字体对应CSS字符串(family|style|weight|size)
    public static func cssString(font: UIFont) -> String {
        let fontWeights: [String: String] = [
            "ultralight": "100",
            "thin": "200",
            "light": "300",
            "medium": "500",
            "semibold": "600",
            "demibold": "600",
            "extrabold": "800",
            "ultrabold": "800",
            "bold": "700",
            "heavy": "900",
            "black": "900",
        ]
        
        let fontName = font.fontName.lowercased()
        var fontStyle = "normal"
        if fontName.range(of: "italic") != nil {
            fontStyle = "italic"
        } else if fontName.range(of: "oblique") != nil {
            fontStyle = "oblique"
        }
        
        var fontWeight = "400"
        for (key, value) in fontWeights {
            if fontName.range(of: key) != nil {
                fontWeight = value
                break
            }
        }
        
        return String(format: "font-family:-apple-system;font-weight:%@;font-style:%@;font-size:%.0fpx;", fontWeight, fontStyle, font.pointSize)
    }
}

// MARK: - Wrapper+URL
/// 第三方URL生成器，可先判断canOpenURL，再openURL，需添加对应URL SCHEME到LSApplicationQueriesSchemes配置数组
extension Wrapper where Base == URL {
    /**
     生成App Store外部URL
     
     @param appId 应用Id
     @return NSURL
     */
    public static func appStoreURL(_ appId: String) -> URL {
        return URL(string: "https://apps.apple.com/app/id\(appId)") ?? URL()
    }

    /**
     生成苹果地图地址外部URL
     
     @param addr 显示地址，格式latitude,longitude或搜索地址
     @param options 可选附加参数，如["ll": "latitude,longitude", "z": "14"]
     @return NSURL
     */
    public static func appleMapsURL(addr: String?, options: [AnyHashable : Any]? = nil) -> URL? {
        var params = options ?? [:]
        if let addr = addr, !addr.isEmpty {
            params["q"] = addr
        }
        return vendorURL("https://maps.apple.com/", params: params)
    }

    /**
     生成苹果地图导航外部URL
     
     @param saddr 导航起始点，格式latitude,longitude或搜索地址
     @param daddr 导航结束点，格式latitude,longitude或搜索地址
     @param options 可选附加参数，如["ll": "latitude,longitude", "z": "14"]
     @return NSURL
     */
    public static func appleMapsURL(saddr: String?, daddr: String?, options: [AnyHashable : Any]? = nil) -> URL? {
        var params = options ?? [:]
        if let saddr = saddr, !saddr.isEmpty {
            params["saddr"] = saddr
        }
        if let daddr = daddr, !daddr.isEmpty {
            params["daddr"] = daddr
        }
        return vendorURL("https://maps.apple.com/", params: params)
    }

    /**
     生成谷歌地图外部URL
     
     @param addr 显示地址，格式latitude,longitude或搜索地址
     @param options 可选附加参数，如["query_place_id": ""]
     @return NSURL
     */
    public static func googleMapsURL(addr: String?, options: [AnyHashable : Any]? = nil) -> URL? {
        var params = options ?? [:]
        params["api"] = "1"
        if let addr = addr, !addr.isEmpty {
            params["query"] = addr
        }
        return vendorURL("https://www.google.com/maps/search/", params: params)
    }

    /**
     生成谷歌地图导航外部URL
     
     @param saddr 导航起始点，格式latitude,longitude或搜索地址
     @param daddr 导航结束点，格式latitude,longitude或搜索地址
     @param mode 导航模式，支持driving|transit|bicycling|walking
     @param options 可选附加参数，如["origin_place_id": ""]
     @return NSURL
     */
    public static func googleMapsURL(saddr: String?, daddr: String?, mode: String? = nil, options: [AnyHashable : Any]? = nil) -> URL? {
        var params = options ?? [:]
        params["api"] = "1"
        if let saddr = saddr, !saddr.isEmpty {
            params["origin"] = saddr
        }
        if let daddr = daddr, !daddr.isEmpty {
            params["destination"] = daddr
        }
        if let mode = mode, !mode.isEmpty {
            params["travelmode"] = mode
        }
        return vendorURL("https://www.google.com/maps/dir/", params: params)
    }
    
    /**
     生成外部URL，需配置对应URL SCHEME
     
     @param string 外部主URL
     @param params 附加参数
     @return NSURL
     */
    public static func vendorURL(_ string: String, params: [AnyHashable: Any]? = nil) -> URL? {
        var urlString = string + (string.contains("?") ? "&" : "?")
        let urlParams = params ?? [:]
        for (key, value) in urlParams {
            let valueStr = String.fw.safeString(value)
                .replacingOccurrences(of: " ", with: "+")
                .addingPercentEncoding(withAllowedCharacters: .urlQueryAllowed)
            urlString += "\(String.fw.safeString(key))=\(valueStr ?? "")&"
        }
        return URL(string: urlString.fw.substring(to: urlString.count - 1))
    }
}

// MARK: - Wrapper+URLSession
extension Wrapper where Base: URLSession {
    /// 是否禁止网络代理抓包，不影响App请求，默认false
    public static var httpProxyDisabled: Bool {
        get {
            return Base.innerHttpProxyDisabled
        }
        set {
            Base.innerHttpProxyDisabled = newValue
            if newValue { FrameworkAutoloader.swizzleHttpProxy() }
        }
    }
    
    /// 获取手机网络代理，可能为空
    public static var httpProxyString: String? {
        let proxy = CFNetworkCopySystemProxySettings()?.takeUnretainedValue() as? [AnyHashable: Any]
        return proxy?[kCFNetworkProxiesHTTPProxy as String] as? String
    }
}

// MARK: - Wrapper+UserDefaults
extension Wrapper where Base: UserDefaults {
    /// 从standard读取对象，支持unarchive对象
    public static func object(forKey: String) -> Any? {
        return UserDefaults.standard.object(forKey: forKey)
    }

    /// 保存对象到standard，支持archive对象
    public static func setObject(_ object: Any?, forKey: String) {
        if let object = object {
            UserDefaults.standard.set(object, forKey: forKey)
        } else {
            UserDefaults.standard.removeObject(forKey: forKey)
        }
        UserDefaults.standard.synchronize()
    }
    
    /// 读取对象，支持unarchive对象
    public func object(forKey: String) -> Any? {
        return base.object(forKey: forKey)
    }

    /// 保存对象，支持archive对象
    public func setObject(_ object: Any?, forKey: String) {
        if let object = object {
            base.set(object, forKey: forKey)
        } else {
            base.removeObject(forKey: forKey)
        }
        base.synchronize()
    }
    
    /// 从standard解档对象，兼容NSCoding和AnyArchivable
    public static func archivableObject(forKey: String) -> Any? {
        return UserDefaults.standard.fw.archivableObject(forKey: forKey)
    }

    /// 归档对象到standard，兼容NSCoding和AnyArchivable
    public static func setArchivableObject(_ object: Any?, forKey: String) {
        UserDefaults.standard.fw.setArchivableObject(object, forKey: forKey)
    }
    
    /// 解档对象，兼容NSCoding和AnyArchivable
    public func archivableObject(forKey: String) -> Any? {
        let data = base.object(forKey: forKey) as? Data
        return data?.fw.unarchivedObject()
    }

    /// 归档对象，兼容NSCoding和AnyArchivable
    public func setArchivableObject(_ object: Any?, forKey: String) {
        let data = Data.fw.archivedData(object)
        if let data = data {
            base.set(data, forKey: forKey)
        } else {
            base.removeObject(forKey: forKey)
        }
        base.synchronize()
    }
}

// MARK: - NSObject+Foundation
extension NSObject {
    
    fileprivate static var innerOnceTokens = [AnyHashable]()
    fileprivate static var innerTaskPool = NSMutableDictionary()
    fileprivate static var innerTaskSemaphore = DispatchSemaphore(value: 1)
    
}

// MARK: - Date+Foundation
extension Date {
    
    fileprivate static var innerCurrentBaseTime: TimeInterval = 0
    fileprivate static var innerLocalBaseTime: TimeInterval = 0
    fileprivate static var innerDateFormatter: DateFormatter = {
        let formatter = DateFormatter()
        formatter.locale = Locale(identifier: "en_US_POSIX")
        formatter.calendar = Calendar(identifier: .gregorian)
        return formatter
    }()
    fileprivate static var innerServerDateFormatter: DateFormatter = {
        let formatter = DateFormatter()
        formatter.timeZone = TimeZone(abbreviation: "GMT")
        formatter.dateFormat = "EEE',' dd MMM yyyy HH':'mm':'ss 'GMT'"
        formatter.locale = Locale(identifier: "en_US")
        return formatter
    }()
}

// MARK: - UserDefaults+Foundation
extension URLSession {
    
    fileprivate static var innerHttpProxyDisabled = false
    
}

// MARK: - FrameworkAutoloader+Foundation
extension FrameworkAutoloader {
    
    private static var swizzleHttpProxyFinished = false
    
    fileprivate static func swizzleHttpProxy() {
        guard !swizzleHttpProxyFinished else { return }
        swizzleHttpProxyFinished = true
        
        NSObject.fw.swizzleClassMethod(
            URLSession.self,
            selector: #selector(URLSession.init(configuration:)),
            methodSignature: (@convention(c) (URLSession, Selector, URLSessionConfiguration) -> URLSession).self,
            swizzleSignature: (@convention(block) (URLSession, URLSessionConfiguration) -> URLSession).self
        ) { store in { selfObject, configuration in
            if URLSession.innerHttpProxyDisabled {
                configuration.connectionProxyDictionary = [:]
            }
            return store.original(selfObject, store.selector, configuration)
        }}
        
        NSObject.fw.swizzleClassMethod(
            URLSession.self,
            selector: #selector(URLSession.init(configuration:delegate:delegateQueue:)),
            methodSignature: (@convention(c) (URLSession, Selector, URLSessionConfiguration, URLSessionDelegate?, OperationQueue?) -> URLSession).self,
            swizzleSignature: (@convention(block) (URLSession, URLSessionConfiguration, URLSessionDelegate?, OperationQueue?) -> URLSession).self
        ) { store in { selfObject, configuration, delegate, delegateQueue in
            if URLSession.innerHttpProxyDisabled {
                configuration.connectionProxyDictionary = [:]
            }
            return store.original(selfObject, store.selector, configuration, delegate, delegateQueue)
        }}
    }
    
}<|MERGE_RESOLUTION|>--- conflicted
+++ resolved
@@ -695,21 +695,12 @@
     }
     
     /// 检测链接并回调，NSAttributedString调用时请使用string防止range越界
-<<<<<<< HEAD
-    public func detectLinks(types: NSTextCheckingTypes? = nil, block: (NSRange, String, UnsafeMutablePointer<ObjCBool>) -> Void) {
-        if let dataDetector = try? NSDataDetector(types: types ?? NSTextCheckingResult.CheckingType.link.rawValue) {
-            let string = base as NSString
-            dataDetector.enumerateMatches(in: base, range: NSMakeRange(0, string.length)) { result, flags, stop in
-                if let range = result?.range {
-                    block(range, string.substring(with: range), stop)
-=======
     public func detectLinks(types: NSTextCheckingTypes? = nil, block: (NSTextCheckingResult, String, UnsafeMutablePointer<ObjCBool>) -> Void) {
         if let dataDetector = try? NSDataDetector(types: types ?? NSTextCheckingResult.CheckingType.link.rawValue) {
             let string = base as NSString
             dataDetector.enumerateMatches(in: base, range: NSMakeRange(0, string.length)) { result, flags, stop in
                 if let result = result {
                     block(result, string.substring(with: result.range), stop)
->>>>>>> 9caa6e0f
                 }
             }
         }
