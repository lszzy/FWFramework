--- conflicted
+++ resolved
@@ -159,12 +159,8 @@
     }
     
     /// 添加点击手势事件，可自定义点击高亮句柄等
-<<<<<<< HEAD
-    public func addTapGesture(target: Any, action: Selector, customize: (@MainActor (TapGestureRecognizer) -> Void)? = nil) {
-=======
-    @discardableResult
-    public func addTapGesture(target: Any, action: Selector, customize: ((TapGestureRecognizer) -> Void)? = nil) -> UITapGestureRecognizer {
->>>>>>> 404ae42a
+    @discardableResult
+    public func addTapGesture(target: Any, action: Selector, customize: (@MainActor (TapGestureRecognizer) -> Void)? = nil) -> UITapGestureRecognizer {
         let gesture: UITapGestureRecognizer = customize != nil ? TapGestureRecognizer(target: target, action: action) : UITapGestureRecognizer(target: target, action: action)
         base.addGestureRecognizer(gesture)
         if customize != nil, let tapGesture = gesture as? TapGestureRecognizer {
@@ -175,11 +171,7 @@
 
     /// 添加点击手势句柄，可自定义点击高亮句柄等
     @discardableResult
-<<<<<<< HEAD
-    public func addTapGesture(block: @escaping @MainActor @Sendable (UITapGestureRecognizer) -> Void, customize: (@MainActor (TapGestureRecognizer) -> Void)? = nil) -> String {
-=======
-    public func addTapGesture(block: @escaping (UITapGestureRecognizer) -> Void, customize: ((TapGestureRecognizer) -> Void)? = nil) -> UITapGestureRecognizer {
->>>>>>> 404ae42a
+    public func addTapGesture(block: @escaping @MainActor @Sendable (UITapGestureRecognizer) -> Void, customize: (@MainActor (TapGestureRecognizer) -> Void)? = nil) -> UITapGestureRecognizer {
         let gesture: UITapGestureRecognizer = customize != nil ? TapGestureRecognizer() : UITapGestureRecognizer()
         gesture.fw.addBlock(block)
         base.addGestureRecognizer(gesture)
