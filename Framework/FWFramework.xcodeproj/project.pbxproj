--- conflicted
+++ resolved
@@ -1252,16 +1252,10 @@
 			isa = PBXHeadersBuildPhase;
 			buildActionMask = 2147483647;
 			files = (
-<<<<<<< HEAD
-				2F62DA972406D154001B8F9F /* FWAnimatedImageView.h in Headers */,
-				2FBA8337240692B300457CF7 /* FWImageCoder.h in Headers */,
-				2FBA833B24069A2700457CF7 /* FWAnimatedImage.h in Headers */,
-=======
 				2F2121D72408E49D00F74653 /* WKWebView+FWFramework.h in Headers */,
 				2F6EFC632403C8F600C4AC7E /* FWImageCoder.h in Headers */,
 				2F6EFC5F2403C00400C4AC7E /* FWAnimatedImageView.h in Headers */,
 				2F6EFC672403CBFB00C4AC7E /* FWAnimatedImage.h in Headers */,
->>>>>>> e5816e53
 				2F41D200240388850010A588 /* UIImageView+FWNetwork.h in Headers */,
 				2F41D205240389010010A588 /* FWImage.h in Headers */,
 				2F41D1FF240388850010A588 /* UIImage+FWGif.h in Headers */,
