--- conflicted
+++ resolved
@@ -41,8 +41,6 @@
 	1. Just change to specify the pod version number to import, the recommended way, does not affect the project progress, upgrade to the new version only when you have time, example: pod'FWFramework', '1.0.0'
 	2. Upgrade to the new version, please pay attention to the version update log. Obsolete Api will be migrated to the Component/Deprecated submodule as appropriate, and will be deleted in subsequent versions
 
-<<<<<<< HEAD
-=======
 Version 1.6.0:
 
 	* Refactor the project directory structure and use the recommended method of pod
@@ -51,7 +49,6 @@
 	* Refactor FWLog method name
 	* Fixed occasional bugs in FWRefreshPlugin and FWWebImage plugins
 
->>>>>>> 12830511
 Version 1.5.6:
 
 	* Fixed the issue of FWAnimatedTransition referencing presentationController circularly
