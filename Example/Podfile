source 'https://github.com/CocoaPods/Specs.git'
platform :ios, '10.0'
use_frameworks!

target "Example" do
  project 'Example', 'Release-Testing' => :release, 'Release-Staging' => :release, 'Release-Production' => :release, 'Debug-Testing' => :debug, 'Debug-Staging' => :debug, 'Debug-Production' => :debug

  pod 'FWFramework', :path => '../', :subspecs => ['FWFramework', 'Component/SDWebImage']
<<<<<<< HEAD
  pod 'FWDebug', :configurations => ['Debug', 'Debug-Test', 'Debug-Prod', 'Release-Test']
=======
  pod 'FWDebug', :configurations => ['Debug', 'Debug-Testing', 'Debug-Staging', 'Debug-Production']
>>>>>>> debd2298
  pod 'Mediator', :path => 'Mediator/Mediator/'
  pod 'Core', :path => 'Mediator/Core/'
  pod 'User', :path => 'Mediator/User/'
  pod 'Test', :path => 'Mediator/Test/'
  
  pod 'SDWebImageWebPCoder'
  pod 'SDWebImageSVGKitPlugin'
end<|MERGE_RESOLUTION|>--- conflicted
+++ resolved
@@ -6,11 +6,7 @@
   project 'Example', 'Release-Testing' => :release, 'Release-Staging' => :release, 'Release-Production' => :release, 'Debug-Testing' => :debug, 'Debug-Staging' => :debug, 'Debug-Production' => :debug
 
   pod 'FWFramework', :path => '../', :subspecs => ['FWFramework', 'Component/SDWebImage']
-<<<<<<< HEAD
-  pod 'FWDebug', :configurations => ['Debug', 'Debug-Test', 'Debug-Prod', 'Release-Test']
-=======
   pod 'FWDebug', :configurations => ['Debug', 'Debug-Testing', 'Debug-Staging', 'Debug-Production']
->>>>>>> debd2298
   pod 'Mediator', :path => 'Mediator/Mediator/'
   pod 'Core', :path => 'Mediator/Core/'
   pod 'User', :path => 'Mediator/User/'
