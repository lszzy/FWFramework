--- conflicted
+++ resolved
@@ -145,11 +145,6 @@
     NSArray *sectionList = [sectionData objectAtIndex:1];
     NSArray *rowData = [sectionList objectAtIndex:indexPath.row];
     
-<<<<<<< HEAD
-    Class vcClass = [rowData objectAtIndex:1];
-    if ([vcClass isKindOfClass:[NSString class]]) {
-        vcClass = NSClassFromString((NSString *)vcClass);
-=======
     id vc = [rowData objectAtIndex:1];
     if ([vc isKindOfClass:[NSString class]]) {
         Class vcClass = NSClassFromString(vc);
@@ -157,7 +152,6 @@
         ((UIViewController *)vc).title = [rowData objectAtIndex:0];
     } else if ([vc isKindOfClass:[UIViewController class]]) {
         ((UIViewController *)vc).title = [rowData objectAtIndex:0];
->>>>>>> bba9517f
     }
     UIViewController *vc = [[vcClass alloc] init];
     vc.title = [rowData objectAtIndex:0];
