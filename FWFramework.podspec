Pod::Spec.new do |s|
  s.name                  = 'FWFramework'
  s.version               = '5.9.6'
  s.summary               = 'ios develop framework'
  s.homepage              = 'http://wuyong.site'
  s.license               = 'MIT'
  s.author                = { 'Wu Yong' => 'admin@wuyong.site' }
  s.source                = { :git => 'https://github.com/lszzy/FWFramework.git', :tag => s.version }

  s.ios.deployment_target = '13.0'
  s.swift_version         = '5'
<<<<<<< HEAD
  s.frameworks            = ['Foundation', 'UIKit']
=======
  s.frameworks            = 'Foundation', 'UIKit'
>>>>>>> d4fb9618
  s.default_subspecs      = ['FWFramework']
  
  s.subspec 'FWFramework' do |ss|
    ss.subspec 'Kernel' do |sss|
      sss.source_files = 'Sources/FWFramework/Kernel/**/*.swift'
      sss.resources = ['Sources/PrivacyInfo.xcprivacy']
      sss.pod_target_xcconfig = {
        'SWIFT_ACTIVE_COMPILATION_CONDITIONS' => '$(inherited)'
      }
    end
    
    ss.subspec 'Toolkit' do |sss|
      sss.source_files = 'Sources/FWFramework/Toolkit/**/*.swift'
      sss.dependency 'FWFramework/FWFramework/Kernel'
    end
    
    ss.subspec 'Service' do |sss|
      sss.source_files = 'Sources/FWFramework/Service/**/*.swift'
      sss.dependency 'FWFramework/FWFramework/Toolkit'
    end
    
    ss.subspec 'Plugin' do |sss|
      sss.source_files = 'Sources/FWFramework/Plugin/**/*.swift'
      sss.dependency 'FWFramework/FWFramework/Service'
    end
    
    ss.subspec 'Module' do |sss|
      sss.source_files = 'Sources/FWFramework/Module/**/*.swift'
      sss.dependency 'FWFramework/FWFramework/Plugin'
    end
  end
  
  s.subspec 'FWSwiftUI' do |ss|
    ss.subspec 'Toolkit' do |sss|
      sss.weak_frameworks = 'SwiftUI', 'Combine'
      sss.source_files = 'Sources/FWSwiftUI/Toolkit/**/*.swift'
      sss.dependency 'FWFramework/FWFramework/Plugin'
    end
    
    ss.subspec 'Plugin' do |sss|
      sss.weak_frameworks = 'SwiftUI', 'Combine'
      sss.source_files = 'Sources/FWSwiftUI/Plugin/**/*.swift'
      sss.dependency 'FWFramework/FWSwiftUI/Toolkit'
    end
    
    ss.subspec 'Module' do |sss|
      sss.weak_frameworks = 'SwiftUI', 'Combine'
      sss.source_files = 'Sources/FWSwiftUI/Module/**/*.swift'
      sss.dependency 'FWFramework/FWSwiftUI/Toolkit'
    end
  end
  
  s.subspec 'FWPlugin' do |ss|
    ss.subspec 'Module' do |sss|
      sss.source_files = 'Sources/FWPlugin/Module/**/*.swift'
      sss.dependency 'FWFramework/FWFramework/Module'
    end
      
    ss.subspec 'Contacts' do |sss|
      sss.source_files = 'Sources/FWPlugin/Contacts/**/*.swift'
      sss.dependency 'FWFramework/FWFramework/Service'
    end

    ss.subspec 'Microphone' do |sss|
      sss.source_files = 'Sources/FWPlugin/Microphone/**/*.swift'
      sss.dependency 'FWFramework/FWFramework/Service'
    end

    ss.subspec 'Calendar' do |sss|
      sss.source_files = 'Sources/FWPlugin/Calendar/**/*.swift'
      sss.dependency 'FWFramework/FWFramework/Service'
    end

    ss.subspec 'Tracking' do |sss|
      sss.source_files = 'Sources/FWPlugin/Tracking/**/*.swift'
      sss.dependency 'FWFramework/FWFramework/Service'
    end
    
    ss.subspec 'Biometry' do |sss|
      sss.source_files = 'Sources/FWPlugin/Biometry/**/*.swift'
      sss.dependency 'FWFramework/FWFramework/Service'
    end
    
    ss.subspec 'Macros' do |sss|
      sss.source_files = 'Sources/FWPlugin/Macros/FWPluginMacros/**/*.swift'
      sss.dependency 'FWFramework/FWFramework/Service'
      sss.preserve_paths = [
        'Sources/FWPlugin/Macros/Package.swift',
        'Sources/FWPlugin/Macros/Package@Swift-5.9.swift',
        'Sources/FWPlugin/Macros/Package@Swift-5.10.swift',
        'Sources/FWPlugin/Macros/FWMacroMacros/**/*.swift'
      ]
      
      product_folder = "${PODS_BUILD_DIR}/Products/FWMacroMacros"
      build_script = <<-SCRIPT.squish
        env -i PATH="$PATH" "$SHELL" -l -c
        "swift build -c release --disable-sandbox
        --package-path \\"$PODS_TARGET_SRCROOT/Sources/FWPlugin/Macros\\"
        --scratch-path \\"#{product_folder}\\" &&
        (([ -e \\"#{product_folder}/release/FWMacroMacros-tool\\" ] &&
          ! [ -L \\"#{product_folder}/release/FWMacroMacros-tool\\" ]) &&
         ln -sf \\"#{product_folder}/release/FWMacroMacros-tool\\" \\"#{product_folder}/release/FWMacroMacros\\" ||
         ln -sf \\"#{product_folder}/release/FWMacroMacros\\" \\"#{product_folder}/release/FWMacroMacros-tool\\")"
      SCRIPT
      swift_flags = <<-FLAGS.squish
        -Xfrontend -load-plugin-executable -Xfrontend #{product_folder}/release/FWMacroMacros#FWMacroMacros
      FLAGS
      
      sss.script_phase = {
        :name => 'Build FWMacroMacros',
        :script => build_script,
        :input_files => Dir.glob("{Sources/FWPlugin/Macros/Package.swift, Sources/FWPlugin/Macros/Package@Swift-5.9.swift, Sources/FWPlugin/Macros/Package@Swift-5.10.swift, Sources/FWPlugin/Macros/FWMacroMacros/**/*.swift}").map {
          |path| "$(PODS_TARGET_SRCROOT)/#{path}"
        },
        :output_files => ["#{product_folder}/release/FWMacroMacros"],
        :execution_position => :before_compile
      }
      sss.user_target_xcconfig = {
        'ENABLE_USER_SCRIPT_SANDBOXING' => 'NO',
        'OTHER_SWIFT_FLAGS' => swift_flags
      }
      sss.pod_target_xcconfig = {
        'SWIFT_ACTIVE_COMPILATION_CONDITIONS' => 'FWPluginMacros',
        'ENABLE_USER_SCRIPT_SANDBOXING' => 'NO',
        'OTHER_SWIFT_FLAGS' => swift_flags
      }
    end
    
    ss.subspec 'SDWebImage' do |sss|
      sss.source_files = 'Sources/FWPlugin/SDWebImage/**/*.swift'
      sss.dependency 'SDWebImage'
      sss.dependency 'FWFramework/FWFramework/Plugin'
    end
    
    ss.subspec 'Alamofire' do |sss|
      sss.source_files = 'Sources/FWPlugin/Alamofire/**/*.swift'
      sss.dependency 'Alamofire'
      sss.dependency 'FWFramework/FWFramework/Service'
    end
      
    ss.subspec 'Lottie' do |sss|
      sss.source_files = 'Sources/FWPlugin/Lottie/**/*.swift'
      sss.dependency 'lottie-ios'
      sss.dependency 'FWFramework/FWFramework/Plugin'
    end
  end
end<|MERGE_RESOLUTION|>--- conflicted
+++ resolved
@@ -9,11 +9,7 @@
 
   s.ios.deployment_target = '13.0'
   s.swift_version         = '5'
-<<<<<<< HEAD
   s.frameworks            = ['Foundation', 'UIKit']
-=======
-  s.frameworks            = 'Foundation', 'UIKit'
->>>>>>> d4fb9618
   s.default_subspecs      = ['FWFramework']
   
   s.subspec 'FWFramework' do |ss|
