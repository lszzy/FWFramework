# 更新日志

<<<<<<< HEAD
## [2.0.0] - 2021-10-01

### Changed
* 拆分出FWApplication为单独的仓库维护
* 重构FWFramework实现
=======
## [1.9.4] - 2021-11-22

### Fixed
* 修复Xcode13编译时导航栏样式兼容问题
>>>>>>> 50473fa7

## [1.9.3] - 2021-08-28

### Added
* FWAttributedLabel支持尾部截断时自定义视图
* UIButton支持快捷设置点击和高亮时的alpha

## [1.9.2] - 2021-08-20

### Changed
* UITextView支持垂直居中布局和placeholder自定义边距
* 优化UISearchBar居中位置算法

## [1.9.1] - 2021-08-19

### Added
* UITextView支持自动高度和设置最大高度
* 新增swift扩展String.fwTrimString方法
* 重构UISearchBar扩展，支持取消按钮间距定制和textField间距定制

## [1.9.0] - 2021-08-16

### Added
* 新增FWAssetManager图片管理组件
* 新增FWAudioPlayer音频播放组件
* 新增FWVideoPlayer视频播放组件
* 输入框支持自定义光标颜色和光标大小
* 导航栏样式兼容iOS15，Xcode13生效

### Changed
* 重构FWPhotoBrowser，支持异步加载图片

## [1.8.2] - 2021-08-11

### Added
* 新增视图骨架屏是否正在显示判断方法
* 吐司插件支持设置纵向偏移，默认-30

## [1.8.1] - 2021-08-07

### Fixed
* 修复导航栏已设置Appearance再hidden时无法隐藏的bug

## [1.8.0] - 2021-08-06

### Added
* 新增自定义导航栏FWNavigationView组件
* 新增控制器快捷弹出popover控制器方法

### Changed
* 修改最低兼容iOS版本为iOS10
* 重构FWNavigationStyle实现方案，兼容自定义导航栏
* 重构FWPopupMenuDelegate方法名称
* 重构UIViewController导航栏高度获取方法
* 修改Web容器JS桥接调用出错时支持回调

## [1.7.4] - 2021-07-14

### Changed
* 优化系统JSON解码因为特殊字符报错3840问题
* 优化URL包含中文时query参数解析问题

## [1.7.3] - 2021-07-08

### Added
* FWEmptyPlugin新增fwEmptyInsets外间距属性设置
* FWToastPlugin新增fwToastInsets外间距属性设置

## [1.7.2] - 2021-07-02

### Fixed
* 优化FWDynamicLayout缓存机制，修复iOS15高度计算bug

## [1.7.1] - 2021-07-01

### Changed
* 重构FWTheme主题颜色处理，兼容iOS13以下主题切换

## [1.7.0] - 2021-06-29

### Added
* 新增FWIcon图标字体类，支持name方式加载

### Changed
* 重构FWTheme主题管理类，优化方法名称，避免内存泄漏

## [1.6.6] - 2021-06-25

### Changed
* 优化fwDismissBlock下拉时多次调用问题，需手工触发

## [1.6.5] - 2021-06-24

### Changed
* FWWebViewJsBridge支持APP和JS双端桥接错误回调
* FWPhotoBrowser支持dismiss到指定位置

## [1.6.4] - 2021-06-23

### Fixed
* 修复UIKit Component组件nullable声明

## [1.6.3] - 2021-06-17

### Changed
* 重命名FWImageName方法为FWImageNamed
* FWModuleBundle使用fwImageNamed图片加载方法

## [1.6.2] - 2021-06-16

### Added
* iOS13+默认支持SVG图片格式
* FWImage新增解码选项配置，兼容SDWebImage
* UITableView新增fwPerformUpdates方法

## [1.6.1] - 2021-06-09

### Added
* 新增fade渐变转场动画方法

### Fixed
* 修复FWSegmentedControl第一次跳转index不正常问题
* 修复刷新插件同时触发问题、内容较短时进度回调异常问题

## [1.6.0] - 2021-06-08

### Added
* 新增FWMulticastDelegate多代理转发类

### Changed
* 重构项目目录结构，使用pod推荐方式
* 重写FWPromise类，支持OC和Swift调用
* 重构FWLog方法名称

### Fixed
* 修复FWRefreshPlugin和FWWebImage插件偶现bug

## [1.5.6] - 2021-05-31

### Changed
* 修复FWAnimatedTransition循环引用presentationController问题
* FWPhotoBrowserDelegate新增显示和隐藏时回调方法

## [1.5.5] - 2021-05-25

### Added
* 新增Swift常用类型fwAs安全转换方法

### Changed
* 修改FWRouterContext属性名称和声明

### Fixed
* 修复fwTouchEventInterval不生效问题

## [1.5.4] - 2021-05-24

### Added
* FWAutoLayout增加视图宽高比布局方法
* FWRouterContext增加mergeParameters方法
* UIApplication新增调用系统分享方法

## [1.5.3] - 2021-05-20

### Changed
* UITextField键盘管理支持UIScrollView滚动
* 优化NSDate.fwCurrentTime精确度

## [1.5.2] - 2021-05-18

### Changed
* 修改FWModuleProtocol.setup为可选方法

### Fixed
* 修复FWAppDelegate方法nullable声明

## [1.5.1] - 2021-05-06

### Changed
* 优化空界面插件动画效果、自动移除Overlay视图

## [1.5.0] - 2021-04-30

### Changed
* 重构日志插件、图片插件
* 重构弹窗插件、空界面插件、吐司插件、刷新插件

## [1.4.3] - 2021-04-27

### Changed
* FWRouter移除isObjectURL判断方法，兼容scheme:path格式URL
* FWEmptyPluginConfig新增customBlock配置

## [1.4.2] - 2021-04-25

### Fixed
* 修复FWRouter路由参数解析问题，代码优化

## [1.4.1] - 2021-04-23

### Changed
* UIScrollView支持fwOverlayView视图
* UIScrollView支持显示空界面，修改FWEmptyViewDelegate方法
* 新增空界面渐变动画配置，默认开启

## [1.4.0] - 2021-04-22

### Changed
* 重构FWEmptyPlugin实现，支持滚动视图和默认文本
* 重构FWToastPlugin支持默认文本
* FWViewController新增renderState状态渲染方法
* FWNavigationBarAppearance支持主题颜色和主题图片

## [1.3.7] - 2021-04-21

### Fixed
* 修复FWRouter路由参数解析问题

## [1.3.6] - 2021-04-19

### Added
* 增加获取ViewController生命周期状态方法

### Changed
* UINavigationBar和UITabBar支持快速设置主题背景图片

## [1.3.5] - 2021-04-15

### Changed
* 优化FWTabBarController，表现和UITabBarController一致

## [1.3.4] - 2021-04-13

### Changed
* 重构FWWebViewDelegate方法

## [1.3.3] - 2021-04-13

### Changed
* 重构FWWebViewController实现，提取FWWebView
* FWRouter、FWMediator支持预置方法

## [1.3.2] - 2021-04-01

### Changed
* FWTabBarController支持加载网络图片
* 优化FWDrawerView动画效果

## [1.3.1] - 2021-03-30

### Changed
* FWPagingView支持悬停时子页面下拉刷新

## [1.3.0] - 2021-03-28

### Added
* 新增FWOAuth2Manager网络授权类

### Changed
* 重构FWImagePlugin插件，重构FWWebImage，新增选项配置
* 优化FWEncode处理URL编码

## [1.2.1] - 2021-03-22

### Changed
* 重构FWRouter路由类
* 重构FWLoader自动加载类
* 重构FWPluginManager插件管理类

## [1.2.0] - 2021-03-19

### Added
* 新增FWSignatureView视图组件

### Changed
* 优化控制器fwTopBarHeight算法
* 新增FWQrcodeScanView配置参数

## [1.1.1] - 2021-03-14

### Changed
* 优化FWRouter空字符串处理
* 重构FWView设计和实现，支持Delegate和Block
* 增加FWNetworkUtils.isRequestError错误判断方法

## [1.1.0] - 2021-03-10

### Changed
* 优化框架OC属性声明，Swift调用更友好
* FWAutoloader改名为FWLoader
* 代码优化，Example项目优化

## [1.0.6] - 2021-02-05

### Added
* 增加RSA加密解密、加签验签算法

### Changed
* FWPasscodeView新增配置参数

## [1.0.5] - 2021-02-02

### Changed
* FWAlertController支持自定义textField键盘管理

## [1.0.4] - 2021-02-01

### Added
* 新增FWPasscodeView组件

## [1.0.3] - 2021-01-22

### Changed
* FWTheme和FWImage类支持bundle加载
* FWPhotoBrowser支持UIImage参数
* Example项目重构、模块化和持续集成示例

## [1.0.2] - 2021-01-15

### Added
* 增加FWAutoloader自动加载类

### Changed
* 优化FWWebViewController按钮处理

## [1.0.1] - 2021-01-11

### Changed
* 优化屏幕适配常量，详见FWAdaptive

## [1.0.0] - 2021-01-05

### Added
* 经过两年的沉淀，1.0.0版本发布
<|MERGE_RESOLUTION|>--- conflicted
+++ resolved
@@ -1,17 +1,15 @@
 # 更新日志
 
-<<<<<<< HEAD
 ## [2.0.0] - 2021-10-01
 
 ### Changed
 * 拆分出FWApplication为单独的仓库维护
 * 重构FWFramework实现
-=======
+
 ## [1.9.4] - 2021-11-22
 
 ### Fixed
 * 修复Xcode13编译时导航栏样式兼容问题
->>>>>>> 50473fa7
 
 ## [1.9.3] - 2021-08-28
 
