--- conflicted
+++ resolved
@@ -1,17 +1,15 @@
 # Changelog
 
-<<<<<<< HEAD
 ## [2.0.0] - 2021-10-01
 
 ### Changed
 * Split out FWApplication to maintain a separate warehouse
 * Refactor the implementation of FWFramework
-=======
+
 ## [1.9.4] - 2021-11-22
 
 ### Fixed
 * Fix the compatibility problem of navigation bar style when compiling with Xcode13
->>>>>>> 50473fa7
 
 ## [1.9.3] - 2021-08-28
 
